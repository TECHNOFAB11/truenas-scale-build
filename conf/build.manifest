---
#
# List of apt repositories that are used and setup inside the build environment
# for TrueNAS SCALE. These are used to pull additional packages or depend packages
# into the build chroots, or the final system images.
############################################################################
apt-repos:
  url: http://apt.tn.ixsystems.com/apt-direct/unstable/debian/
  distribution: bullseye
  components: main non-free contrib
  additional:
  - url: http://apt.tn.ixsystems.com/apt-direct/unstable/debian-sid/
    distribution: sid
    component: main non-free contrib
    key: keys/docker.gpg
  - url: http://apt.tn.ixsystems.com/apt-direct/unstable/docker/
    distribution: buster
    component: stable
    key: keys/docker.gpg
  - url: http://apt.tn.ixsystems.com/apt-direct/unstable/gluster/
    distribution: bullseye
    component: main
    key: keys/gluster.gpg
  - url: http://apt.tn.ixsystems.com/apt-direct/unstable/libnvidia/
    distribution: bullseye
    component: main
    key: keys/docker.gpg
  - url: http://apt.tn.ixsystems.com/apt-direct/unstable/nvidia-container/
    distribution: bullseye
    component: main
    key: keys/docker.gpg
  - url: http://apt.tn.ixsystems.com/apt-direct/unstable/nvidia-docker/
    distribution: bullseye
    component: main
    key: keys/docker.gpg
  - url: http://apt.tn.ixsystems.com/apt-direct/unstable/helm/
    distribution: all
    component: main
    key: keys/helm.gpg

<<<<<<< HEAD
#
# Packages which are installed into the base TrueNAS SCALE System by default
# NOTE: Installed in the order listed
############################################################################
base-packages:
- dosfstools
- consul
- firmware-bnx2
- firmware-bnx2x
- firmware-cavium
- firmware-linux
- firmware-myricom
- firmware-netronome
- firmware-netxen
- firmware-realtek
- grub-pc-bin
- grub-efi-amd64-bin
- htop
- ifstat
- nvidia-kernel-dkms
- nslcd
- nvidia-container-toolkit
- nvidia-smi
- openzfs
- open-vm-tools
- libnvidia-encode1
- linux-cpupower
- truenas-samba
- nfs4xdr-acl-tools
- netatalk
- qemu-guest-agent
- squashfs-tools
- sysstat
- truecommand-stats
- truenas
- waagent
- wireguard-dkms
- wireguard-tools
- zfs-test
- zfs-initramfs

#
# Packages which are removed from the base TrueNAS SCALE System by default
# since sometimes optional packages are added as depends, which cause bloat
# NOTE: Removed in the order listed
############################################################################
base-prune:
- gstreamer1.0-x
- gstreamer1.0-plugins-base
- gstreamer1.0-libav
- libgdk-pixbuf2.0-0
- x11-common

#
# Update build-epoch when you want to force the next build to be
# non-incremental
############################################################################
build-epoch: 4

#
# List of additional packages installed into TrueNAS SCALE, along with link
# to the ticket specifying the reason for requesting
# NOTE: Installed in the order listed
############################################################################
additional-packages:
- package: xtail
  comment: used by support (NAS-108788)
- package: iperf3
  comment: requested by sales (NAS-108787)
- package: fio
  comment: requested by sales (NAS-108787)
- package: dnsutils
  comment: requested by community (NAS-109391)

#
# List of additional packages installed into TrueNAS SCALE ISO file
# NOTE: Installed in the order listed
############################################################################
iso-packages:
- curl
- dialog
- iproute2
- jq
- live-boot
- truenas-installer
- python3-libzfs
- python3-pyudev
- setserial
- udhcpc
- vim-tiny

#
# List of Git source repositories the buill will checkout and perform a debian
# package build inside of
# NOTE: Built in the order listed
############################################################################
sources:
- name: nfs4xdr_acl_tools
  repo: https://github.com/truenas/nfs4xdr-acl-tools
  branch: master
- name: openzfs
  repo: https://github.com/truenas/zfs
  branch: truenas/zfs-2.0-release
  predepscmd: cp -r contrib/truenas debian
  generate_version: false
- name: truenas_samba
  repo: https://github.com/truenas/samba
  branch: SCALE-v4-14-stable
  generate_version: false
- name: nss_pam_ldapd
  repo: https://github.com/truenas/nss-pam-ldapd
  branch: master
  generate_version: false
- name: netatalk
  repo: https://github.com/truenas/netatalk
  branch: SCALE-netatalk
  generate_version: false
- name: py_libzfs
  repo: https://github.com/truenas/py-libzfs
  branch: master
- name: zettarepl
  repo: https://github.com/truenas/zettarepl
  branch: master
- name: truenas_installer
  repo: https://github.com/truenas/truenas-installer
  branch: master
- name: migrate113
  repo: https://github.com/truenas/freenas-migrate113
  branch: master
- name: scst
  repo: https://github.com/truenas/scst
  prebuildcmd: make dpkg DEBEMAIL=no-reply@ixsystems.com DEBFULLNAME=TrueNAS
  branch: v3.5-branch
- name: truenas_binaries
  repo: https://github.com/truenas/binaries
  branch: master
- name: truenas_webui
  repo: https://github.com/truenas/webui
  prebuildcmd: npm install -g yarn && yarn install && tar cvzf node_files.tgz node_modules/
    && rm -rf node_modules
  branch: master
- name: sedutil
  repo: https://github.com/truenas/sedutil
  branch: master
- name: pkg_pybonjour
  repo: https://github.com/truenas/pkg-pybonjour
  branch: master
- name: pydevd
  repo: https://github.com/truenas/pydevd.git
  branch: master
- name: python_netsnmpagent
  repo: https://github.com/truenas/python-netsnmpagent
  branch: master
- name: python_truenas_requirements
  repo: https://github.com/truenas/python-truenas-requirements
  branch: master
- name: throttle
  repo: https://github.com/truenas/throttle
  branch: master
- name: aiorwlock
  repo: https://github.com/truenas/aiorwlock
  branch: master
- name: licenselib
  repo: https://github.com/truenas/licenselib
  branch: master
- name: migrate93
  repo: https://github.com/truenas/freenas-migrate93
  branch: truenas/scale
- name: glustercli_python
  repo: https://github.com/truenas/glustercli-python
  branch: master
- name: intel_pcm
  repo: https://github.com/truenas/intel-pcm
  branch: master
- name: minio
  repo: https://github.com/truenas/minio
  branch: master
- name: zectl
  repo: https://github.com/truenas/zectl
  branch: master
  predepscmd: cp -a packaging/debian .
- name: catalog_validation
  repo: https://github.com/truenas/catalog_validation
  branch: master
- name: plugins
  repo: https://github.com/truenas/plugins
  branch: truenas/master
- name: multus_cni
  repo: https://github.com/truenas/multus-cni
  branch: truenas/master
- name: kube_router
  repo: https://github.com/truenas/kube-router
  branch: truenas/master
- name: kubernetes_asyncio
  repo: https://github.com/truenas/kubernetes_asyncio
  branch: truenas/master
- name: aiodocker
  repo: https://github.com/truenas/aiodocker
  branch: truenas/master
- name: k3s
  repo: https://github.com/truenas/k3s
  branch: truenas/master
- name: py_sgio
  repo: https://github.com/truenas/py-sgio
  branch: master
- name: py_fenced
  repo: https://github.com/truenas/py-fenced
  branch: master
- name: swagger
  repo: https://github.com/truenas/swagger
  branch: main
- name: python_aiohttp
  repo: https://github.com/truenas/python-aiohttp
  branch: debian/3.7.3-1
- name: truenas_files
  repo: https://github.com/truenas/freenas
  branch: master
  subdir: src/freenas
- name: middlewared
  repo: https://github.com/truenas/freenas
  branch: master
  subdir: src/middlewared
- name: midcli
  repo: https://github.com/truenas/midcli
  branch: master
- name: truenas
  repo: https://github.com/truenas/freenas
  branch: master
  subdir: debian
- name: truecommand_stats
  repo: https://github.com/truenas/truecommand-stats
  branch: master
=======
		]
	},
	"base-packages": [
		"dosfstools",
		"linux-truenas-libc-dev",
		"linux-headers-truenas-amd64",
		"linux-image-truenas-amd64",
		"consul",
		"firmware-bnx2",
		"firmware-bnx2x",
		"firmware-cavium",
		"firmware-linux",
		"firmware-myricom",
		"firmware-netronome",
		"firmware-netxen",
		"firmware-realtek",
		"grub-pc-bin",
		"grub-efi-amd64-bin",
		"htop",
		"ifstat",
		"nvidia-kernel-dkms",
		"nslcd",
		"nvidia-container-toolkit",
		"nvidia-smi",
		"openzfs",
		"open-vm-tools",
		"libnvidia-encode1",
		"linux-cpupower",
		"truenas-samba",
		"nfs4xdr-acl-tools",
		"netatalk",
		"qemu-guest-agent",
		"squashfs-tools",
		"sysstat",
		"truecommand-stats",
		"truenas",
		"waagent",
		"wireguard-dkms",
		"wireguard-tools",
		"zfs-test",
		"zfs-initramfs"
	],
	"base-prune": [
		"gstreamer1.0-x",
		"gstreamer1.0-plugins-base",
		"gstreamer1.0-libav",
		"libgdk-pixbuf2.0-0",
		"x11-common"
	],
	"build-epoch": 2,
	"additional-packages": [
		{
			"package": "xtail",
			"comment": "used by support (NAS-108788)"
		},
		{
			"package": "iperf3",
			"comment": "requested by sales (NAS-108787)"
		},
		{
			"package": "fio",
			"comment": "requested by sales (NAS-108787)"
		},
		{
			"package": "dnsutils",
			"comment": "requested by community (NAS-109391)"
		}
	],
	"iso-packages": [
		"curl",
		"bzip2",
		"linux-image-truenas-amd64",
		"dialog",
		"iproute2",
		"jq",
		"live-boot",
		"truenas-installer",
		"python3-libzfs",
		"python3-pyudev",
		"setserial",
		"udhcpc",
		"vim-tiny"
	],
	"sources": [
		{
			"name": "kernel",
			"repo": "https://github.com/truenas/linux",
			"branch": "SCALE-v5.10-stable"
		},
		{
			"name": "nfs4xdr_acl_tools",
			"repo": "https://github.com/truenas/nfs4xdr-acl-tools",
			"branch": "master"
		},
		{
			"name": "openzfs",
			"repo": "https://github.com/truenas/zfs",
			"branch": "truenas/zfs-2.0-release",
			"predepscmd": "cp -r contrib/truenas debian",
			"kernel_module": true,
			"generate_version": false
		},
		{
			"name": "truenas_samba",
			"repo": "https://github.com/truenas/samba",
			"branch": "SCALE-v4-14-stable",
			"generate_version": false
		},
		{
			"name": "nss_pam_ldapd",
			"repo": "https://github.com/truenas/nss-pam-ldapd",
			"branch": "master",
			"generate_version": false
		},
		{
			"name": "netatalk",
			"repo": "https://github.com/truenas/netatalk",
			"branch": "SCALE-netatalk",
			"generate_version": false
		},
		{
			"name": "py_libzfs",
			"repo": "https://github.com/truenas/py-libzfs",
			"branch": "master"
		},
		{
			"name": "zettarepl",
			"repo": "https://github.com/truenas/zettarepl",
			"branch": "master"
		},
		{
			"name": "truenas_installer",
			"repo": "https://github.com/truenas/truenas-installer",
			"branch": "master"
		},
		{
			"name": "migrate113",
			"repo": "https://github.com/truenas/freenas-migrate113",
			"branch": "master"
		},
		{
			"name": "scst",
			"repo": "https://github.com/truenas/scst",
			"prebuildcmd": "make dpkg DEBEMAIL=no-reply@ixsystems.com DEBFULLNAME=TrueNAS",
			"kernel_module": true,
			"branch": "v3.5-branch"
		},
		{
			"name": "truenas_binaries",
			"repo": "https://github.com/truenas/binaries",
			"branch": "master"
		},
		{
			"name": "truenas_webui",
			"repo": "https://github.com/truenas/webui",
			"prebuildcmd": "npm install -g yarn && yarn install && tar cvzf node_files.tgz node_modules/ && rm -rf node_modules",
			"branch": "master"
		},
		{
			"name": "sedutil",
			"repo": "https://github.com/truenas/sedutil",
			"branch": "master"
		},
		{
			"name": "pkg_pybonjour",
			"repo": "https://github.com/truenas/pkg-pybonjour",
			"branch": "master"
		},
		{
			"name": "pydevd",
			"repo": "https://github.com/truenas/pydevd.git",
			"branch": "master"
		},
		{
			"name": "python_netsnmpagent",
			"repo": "https://github.com/truenas/python-netsnmpagent",
			"branch": "master"
		},
		{
			"name": "python_truenas_requirements",
			"repo": "https://github.com/truenas/python-truenas-requirements",
			"branch": "master"
		},
		{
			"name": "throttle",
			"repo": "https://github.com/truenas/throttle",
			"branch": "master"
		},
		{
			"name": "aiorwlock",
			"repo": "https://github.com/truenas/aiorwlock",
			"branch": "master"
		},
		{
			"name": "licenselib",
			"repo": "https://github.com/truenas/licenselib",
			"branch": "master"
		},
		{
			"name": "migrate93",
			"repo": "https://github.com/truenas/freenas-migrate93",
			"branch": "truenas/scale"
		},
		{
			"name": "glustercli_python",
			"repo": "https://github.com/truenas/glustercli-python",
			"branch": "master"
		},
		{
			"name": "intel_pcm",
			"repo": "https://github.com/truenas/intel-pcm",
			"branch": "master"
		},
		{
			"name": "minio",
			"repo": "https://github.com/truenas/minio",
			"branch": "master"
		},
		{
			"name": "zectl",
			"repo": "https://github.com/truenas/zectl",
			"branch": "master",
			"predepscmd": "cp -a packaging/debian ."
		},
		{
			"name": "catalog_validation",
			"repo": "https://github.com/truenas/catalog_validation",
			"branch": "master"
		},
		{
			"name": "plugins",
			"repo": "https://github.com/truenas/plugins",
			"branch": "truenas/master"
		},
		{
			"name": "multus_cni",
			"repo": "https://github.com/truenas/multus-cni",
			"branch": "truenas/master"
		},
		{
			"name": "kube_router",
			"repo": "https://github.com/truenas/kube-router",
			"branch": "truenas/master"
		},
		{
			"name": "kubernetes_asyncio",
			"repo": "https://github.com/truenas/kubernetes_asyncio",
			"branch": "truenas/master"
		},
		{
			"name": "aiodocker",
			"repo": "https://github.com/truenas/aiodocker",
			"branch": "truenas/master"
		},
		{
			"name": "k3s",
			"repo": "https://github.com/truenas/k3s",
			"branch": "truenas/master"
		},
		{
			"name": "py_sgio",
			"repo": "https://github.com/truenas/py-sgio",
			"branch": "master"
		},
		{
			"name": "py_fenced",
			"repo": "https://github.com/truenas/py-fenced",
			"branch": "master"
		},
		{
			"name": "swagger",
			"repo": "https://github.com/truenas/swagger",
			"branch": "main"
		},
		{
			"name": "python_aiohttp",
			"repo": "https://github.com/truenas/python-aiohttp",
			"branch": "debian/3.7.3-1"
		},
		{
			"name": "truenas_files",
			"repo": "https://github.com/truenas/freenas",
			"branch": "master",
			"subdir": "src/freenas"
		},
		{
			"name": "middlewared",
			"repo": "https://github.com/truenas/freenas",
			"branch": "master",
			"subdir": "src/middlewared"
		},
		{
			"name": "midcli",
			"repo": "https://github.com/truenas/midcli",
			"branch": "master"
		},
		{
			"name": "truenas",
			"repo": "https://github.com/truenas/freenas",
			"branch": "master",
			"subdir": "debian"
		},
		{
			"name": "truecommand_stats",
			"repo": "https://github.com/truenas/truecommand-stats",
			"branch": "master"
		}
	]
}
>>>>>>> 024c3649
<|MERGE_RESOLUTION|>--- conflicted
+++ resolved
@@ -38,13 +38,15 @@
     component: main
     key: keys/helm.gpg
 
-<<<<<<< HEAD
 #
 # Packages which are installed into the base TrueNAS SCALE System by default
 # NOTE: Installed in the order listed
 ############################################################################
 base-packages:
 - dosfstools
+- linux-truenas-libc-dev
+- linux-headers-amd64
+- linux-image-truenas-amd64
 - consul
 - firmware-bnx2
 - firmware-bnx2x
@@ -119,6 +121,8 @@
 ############################################################################
 iso-packages:
 - curl
+- bzip2
+- linux-image-truenas-amd64
 - dialog
 - iproute2
 - jq
@@ -136,6 +140,9 @@
 # NOTE: Built in the order listed
 ############################################################################
 sources:
+- name: kernel
+  repo: https://github.com/truenas/linux
+  branch: SCALE-v5.10-stable
 - name: nfs4xdr_acl_tools
   repo: https://github.com/truenas/nfs4xdr-acl-tools
   branch: master
@@ -143,6 +150,7 @@
   repo: https://github.com/truenas/zfs
   branch: truenas/zfs-2.0-release
   predepscmd: cp -r contrib/truenas debian
+  kernel_module: true
   generate_version: false
 - name: truenas_samba
   repo: https://github.com/truenas/samba
@@ -171,6 +179,7 @@
 - name: scst
   repo: https://github.com/truenas/scst
   prebuildcmd: make dpkg DEBEMAIL=no-reply@ixsystems.com DEBFULLNAME=TrueNAS
+  kernel_module: true
   branch: v3.5-branch
 - name: truenas_binaries
   repo: https://github.com/truenas/binaries
@@ -270,315 +279,4 @@
   subdir: debian
 - name: truecommand_stats
   repo: https://github.com/truenas/truecommand-stats
-  branch: master
-=======
-		]
-	},
-	"base-packages": [
-		"dosfstools",
-		"linux-truenas-libc-dev",
-		"linux-headers-truenas-amd64",
-		"linux-image-truenas-amd64",
-		"consul",
-		"firmware-bnx2",
-		"firmware-bnx2x",
-		"firmware-cavium",
-		"firmware-linux",
-		"firmware-myricom",
-		"firmware-netronome",
-		"firmware-netxen",
-		"firmware-realtek",
-		"grub-pc-bin",
-		"grub-efi-amd64-bin",
-		"htop",
-		"ifstat",
-		"nvidia-kernel-dkms",
-		"nslcd",
-		"nvidia-container-toolkit",
-		"nvidia-smi",
-		"openzfs",
-		"open-vm-tools",
-		"libnvidia-encode1",
-		"linux-cpupower",
-		"truenas-samba",
-		"nfs4xdr-acl-tools",
-		"netatalk",
-		"qemu-guest-agent",
-		"squashfs-tools",
-		"sysstat",
-		"truecommand-stats",
-		"truenas",
-		"waagent",
-		"wireguard-dkms",
-		"wireguard-tools",
-		"zfs-test",
-		"zfs-initramfs"
-	],
-	"base-prune": [
-		"gstreamer1.0-x",
-		"gstreamer1.0-plugins-base",
-		"gstreamer1.0-libav",
-		"libgdk-pixbuf2.0-0",
-		"x11-common"
-	],
-	"build-epoch": 2,
-	"additional-packages": [
-		{
-			"package": "xtail",
-			"comment": "used by support (NAS-108788)"
-		},
-		{
-			"package": "iperf3",
-			"comment": "requested by sales (NAS-108787)"
-		},
-		{
-			"package": "fio",
-			"comment": "requested by sales (NAS-108787)"
-		},
-		{
-			"package": "dnsutils",
-			"comment": "requested by community (NAS-109391)"
-		}
-	],
-	"iso-packages": [
-		"curl",
-		"bzip2",
-		"linux-image-truenas-amd64",
-		"dialog",
-		"iproute2",
-		"jq",
-		"live-boot",
-		"truenas-installer",
-		"python3-libzfs",
-		"python3-pyudev",
-		"setserial",
-		"udhcpc",
-		"vim-tiny"
-	],
-	"sources": [
-		{
-			"name": "kernel",
-			"repo": "https://github.com/truenas/linux",
-			"branch": "SCALE-v5.10-stable"
-		},
-		{
-			"name": "nfs4xdr_acl_tools",
-			"repo": "https://github.com/truenas/nfs4xdr-acl-tools",
-			"branch": "master"
-		},
-		{
-			"name": "openzfs",
-			"repo": "https://github.com/truenas/zfs",
-			"branch": "truenas/zfs-2.0-release",
-			"predepscmd": "cp -r contrib/truenas debian",
-			"kernel_module": true,
-			"generate_version": false
-		},
-		{
-			"name": "truenas_samba",
-			"repo": "https://github.com/truenas/samba",
-			"branch": "SCALE-v4-14-stable",
-			"generate_version": false
-		},
-		{
-			"name": "nss_pam_ldapd",
-			"repo": "https://github.com/truenas/nss-pam-ldapd",
-			"branch": "master",
-			"generate_version": false
-		},
-		{
-			"name": "netatalk",
-			"repo": "https://github.com/truenas/netatalk",
-			"branch": "SCALE-netatalk",
-			"generate_version": false
-		},
-		{
-			"name": "py_libzfs",
-			"repo": "https://github.com/truenas/py-libzfs",
-			"branch": "master"
-		},
-		{
-			"name": "zettarepl",
-			"repo": "https://github.com/truenas/zettarepl",
-			"branch": "master"
-		},
-		{
-			"name": "truenas_installer",
-			"repo": "https://github.com/truenas/truenas-installer",
-			"branch": "master"
-		},
-		{
-			"name": "migrate113",
-			"repo": "https://github.com/truenas/freenas-migrate113",
-			"branch": "master"
-		},
-		{
-			"name": "scst",
-			"repo": "https://github.com/truenas/scst",
-			"prebuildcmd": "make dpkg DEBEMAIL=no-reply@ixsystems.com DEBFULLNAME=TrueNAS",
-			"kernel_module": true,
-			"branch": "v3.5-branch"
-		},
-		{
-			"name": "truenas_binaries",
-			"repo": "https://github.com/truenas/binaries",
-			"branch": "master"
-		},
-		{
-			"name": "truenas_webui",
-			"repo": "https://github.com/truenas/webui",
-			"prebuildcmd": "npm install -g yarn && yarn install && tar cvzf node_files.tgz node_modules/ && rm -rf node_modules",
-			"branch": "master"
-		},
-		{
-			"name": "sedutil",
-			"repo": "https://github.com/truenas/sedutil",
-			"branch": "master"
-		},
-		{
-			"name": "pkg_pybonjour",
-			"repo": "https://github.com/truenas/pkg-pybonjour",
-			"branch": "master"
-		},
-		{
-			"name": "pydevd",
-			"repo": "https://github.com/truenas/pydevd.git",
-			"branch": "master"
-		},
-		{
-			"name": "python_netsnmpagent",
-			"repo": "https://github.com/truenas/python-netsnmpagent",
-			"branch": "master"
-		},
-		{
-			"name": "python_truenas_requirements",
-			"repo": "https://github.com/truenas/python-truenas-requirements",
-			"branch": "master"
-		},
-		{
-			"name": "throttle",
-			"repo": "https://github.com/truenas/throttle",
-			"branch": "master"
-		},
-		{
-			"name": "aiorwlock",
-			"repo": "https://github.com/truenas/aiorwlock",
-			"branch": "master"
-		},
-		{
-			"name": "licenselib",
-			"repo": "https://github.com/truenas/licenselib",
-			"branch": "master"
-		},
-		{
-			"name": "migrate93",
-			"repo": "https://github.com/truenas/freenas-migrate93",
-			"branch": "truenas/scale"
-		},
-		{
-			"name": "glustercli_python",
-			"repo": "https://github.com/truenas/glustercli-python",
-			"branch": "master"
-		},
-		{
-			"name": "intel_pcm",
-			"repo": "https://github.com/truenas/intel-pcm",
-			"branch": "master"
-		},
-		{
-			"name": "minio",
-			"repo": "https://github.com/truenas/minio",
-			"branch": "master"
-		},
-		{
-			"name": "zectl",
-			"repo": "https://github.com/truenas/zectl",
-			"branch": "master",
-			"predepscmd": "cp -a packaging/debian ."
-		},
-		{
-			"name": "catalog_validation",
-			"repo": "https://github.com/truenas/catalog_validation",
-			"branch": "master"
-		},
-		{
-			"name": "plugins",
-			"repo": "https://github.com/truenas/plugins",
-			"branch": "truenas/master"
-		},
-		{
-			"name": "multus_cni",
-			"repo": "https://github.com/truenas/multus-cni",
-			"branch": "truenas/master"
-		},
-		{
-			"name": "kube_router",
-			"repo": "https://github.com/truenas/kube-router",
-			"branch": "truenas/master"
-		},
-		{
-			"name": "kubernetes_asyncio",
-			"repo": "https://github.com/truenas/kubernetes_asyncio",
-			"branch": "truenas/master"
-		},
-		{
-			"name": "aiodocker",
-			"repo": "https://github.com/truenas/aiodocker",
-			"branch": "truenas/master"
-		},
-		{
-			"name": "k3s",
-			"repo": "https://github.com/truenas/k3s",
-			"branch": "truenas/master"
-		},
-		{
-			"name": "py_sgio",
-			"repo": "https://github.com/truenas/py-sgio",
-			"branch": "master"
-		},
-		{
-			"name": "py_fenced",
-			"repo": "https://github.com/truenas/py-fenced",
-			"branch": "master"
-		},
-		{
-			"name": "swagger",
-			"repo": "https://github.com/truenas/swagger",
-			"branch": "main"
-		},
-		{
-			"name": "python_aiohttp",
-			"repo": "https://github.com/truenas/python-aiohttp",
-			"branch": "debian/3.7.3-1"
-		},
-		{
-			"name": "truenas_files",
-			"repo": "https://github.com/truenas/freenas",
-			"branch": "master",
-			"subdir": "src/freenas"
-		},
-		{
-			"name": "middlewared",
-			"repo": "https://github.com/truenas/freenas",
-			"branch": "master",
-			"subdir": "src/middlewared"
-		},
-		{
-			"name": "midcli",
-			"repo": "https://github.com/truenas/midcli",
-			"branch": "master"
-		},
-		{
-			"name": "truenas",
-			"repo": "https://github.com/truenas/freenas",
-			"branch": "master",
-			"subdir": "debian"
-		},
-		{
-			"name": "truecommand_stats",
-			"repo": "https://github.com/truenas/truecommand-stats",
-			"branch": "master"
-		}
-	]
-}
->>>>>>> 024c3649
+  branch: master